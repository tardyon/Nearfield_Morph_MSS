--- conflicted
+++ resolved
@@ -1,12 +1,7 @@
 """
 Nearfield Morphological Ellipse Discriminator.
-<<<<<<< HEAD
- 
-Version: 2.0.0
-=======
 
 Version: 2.1.0
->>>>>>> ab489cbf
 Author: Michael C.M. Varney
 Revision Notes: 
 - Replaced the "failed" subfolder mechanism with a consolidated mss_summary.csv file.
